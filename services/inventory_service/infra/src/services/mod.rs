//! Service implementations
//!
//! This module contains implementations of the service traits with business logic.

pub mod cache;
pub mod category;
pub mod delivery;
pub mod distributed_lock;
pub mod inventory;
pub mod lot_serial;
<<<<<<< HEAD
pub mod inventory;
=======

>>>>>>> 1c229c8d
pub mod picking_method;
pub mod product;
pub mod putaway;
pub mod quality;
pub mod receipt;
pub mod reconciliation;
pub mod removal_strategy;
pub mod replenishment;
pub mod rma;
pub mod stock_take;
pub mod transfer;
pub mod valuation;

#[cfg(test)]
mod category_tests;
#[cfg(test)]
mod product_tests;

// Re-export services for convenience
pub use cache::{RedisCache, SharedCache, SharedInventoryCache, SharedProductCache};
pub use category::CategoryServiceImpl;
// pub use delivery::DeliveryServiceImpl;
pub use self::picking_method::PickingMethodServiceImpl;
pub use distributed_lock::RedisDistributedLockService;
pub use inventory::InventoryServiceImpl;
pub use lot_serial::LotSerialServiceImpl;
pub use product::ProductServiceImpl;
pub use putaway::PgPutawayService;
pub use quality::PgQualityControlPointService;
pub use receipt::ReceiptServiceImpl;
pub use reconciliation::PgStockReconciliationService;
pub use removal_strategy::RemovalStrategyServiceImpl;
pub use replenishment::PgReplenishmentService;
pub use rma::PgRmaService;
pub use stock_take::PgStockTakeService;
pub use transfer::PgTransferService;
pub use valuation::ValuationServiceImpl;<|MERGE_RESOLUTION|>--- conflicted
+++ resolved
@@ -8,11 +8,7 @@
 pub mod distributed_lock;
 pub mod inventory;
 pub mod lot_serial;
-<<<<<<< HEAD
-pub mod inventory;
-=======
 
->>>>>>> 1c229c8d
 pub mod picking_method;
 pub mod product;
 pub mod putaway;

use std::sync::Arc;

use inventory_service_core::domains::inventory::product::ProductTrackingMethod;
use inventory_service_core::models::{LotSerialStatus, LotSerialTrackingType};
use inventory_service_core::repositories::delivery_order::InventoryRepository;
use inventory_service_core::repositories::lot_serial::LotSerialRepository;
use inventory_service_infra::repositories::delivery_order::PgInventoryRepository;
use inventory_service_infra::repositories::lot_serial::LotSerialRepositoryImpl;
use inventory_service_infra::repositories::product::ProductRepositoryImpl;
use std::str::FromStr;
use uuid::Uuid;

mod helpers;

use helpers::setup_test_database;

#[sqlx::test]
async fn test_fefo_reservation_picks_earliest_expiry_first() {
    let pool = setup_test_database().await;
    let tenant_id = Uuid::now_v7();
    let warehouse_id = Uuid::now_v7();
    let product_id = Uuid::now_v7();

    // Create test tenant
<<<<<<< HEAD
    sqlx::query(
        "INSERT INTO tenants (tenant_id, name, created_at) VALUES ($1, $2, NOW())",
=======
    let slug = format!("test-tenant-{}", tenant_id);
    sqlx::query!(
        "INSERT INTO tenants (tenant_id, name, slug, plan, status, settings, created_at, updated_at) VALUES ($1, $2, $3, 'free', 'active', '{}'::jsonb, NOW(), NOW())",
        tenant_id,
        "Test Tenant",
        slug
>>>>>>> 707fa5b3
    )
    .bind(tenant_id)
    .bind("Test Tenant")
    .execute(&pool)
    .await
    .unwrap();

    // Create test warehouse
    sqlx::query(
        "INSERT INTO warehouses (warehouse_id, tenant_id, warehouse_code, warehouse_name, created_at) VALUES ($1, $2, $3, $4, NOW())",
    )
    .bind(warehouse_id)
    .bind(tenant_id)
    .bind("TESTWH")
    .bind("Test Warehouse")
    .execute(&pool)
    .await
    .unwrap();

    // Create lot-tracked product
    sqlx::query(
        "INSERT INTO products (product_id, tenant_id, sku, name, tracking_method, created_at) VALUES ($1, $2, $3, $4, $5, NOW())",
    )
    .bind(product_id)
    .bind(tenant_id)
    .bind("LOTTEST")
    .bind("Lot Test Product")
    .bind(ProductTrackingMethod::Lot.to_string())
    .execute(&pool)
    .await
    .unwrap();

    // Create inventory level for the product
    sqlx::query(
        "INSERT INTO inventory_levels (inventory_id, tenant_id, warehouse_id, product_id, available_quantity, reserved_quantity, created_at)
         VALUES (gen_random_uuid(), $1, $2, $3, $4, $5, NOW())",
    )
    .bind(tenant_id)
    .bind(warehouse_id)
    .bind(product_id)
    .bind(100) // available
    .bind(0)    // reserved
    .execute(&pool)
    .await
    .unwrap();

    // Create lots with different expiry dates (FEFO: earliest first)
    let lot1_id = Uuid::now_v7();
    let lot2_id = Uuid::now_v7();
    let lot3_id = Uuid::now_v7();

    // Lot 1: expires soon (should be picked first)
    sqlx::query(
        r#"INSERT INTO lots_serial_numbers (lot_serial_id, tenant_id, product_id, warehouse_id, tracking_type, lot_number, initial_quantity, remaining_quantity, expiry_date, status, created_at)
           VALUES ($1, $2, $3, $4, $5::text::lot_serial_tracking_type, $6, $7, $8, $9, $10::text::lot_serial_status, NOW())"#,
    )
    .bind(lot1_id)
    .bind(tenant_id)
    .bind(product_id)
    .bind(warehouse_id)
    .bind(LotSerialTrackingType::Lot.to_string())
    .bind("LOT001")
    .bind(50)
    .bind(50)
    .bind(chrono::Utc::now() + chrono::Duration::days(7)) // expires in...
    .bind(LotSerialStatus::Active.to_string())
    .execute(&pool)
    .await
    .unwrap();

    // Lot 2: expires later
    sqlx::query(
        r#"INSERT INTO lots_serial_numbers (lot_serial_id, tenant_id, product_id, warehouse_id, tracking_type, lot_number, initial_quantity, remaining_quantity, expiry_date, status, created_at)
           VALUES ($1, $2, $3, $4, $5::text::lot_serial_tracking_type, $6, $7, $8, $9, $10::text::lot_serial_status, NOW())"#,
    )
    .bind(lot2_id)
    .bind(tenant_id)
    .bind(product_id)
    .bind(warehouse_id)
    .bind(LotSerialTrackingType::Lot.to_string())
    .bind("LOT002")
    .bind(30)
    .bind(30)
    .bind(chrono::Utc::now() + chrono::Duration::days(30)) // expires ...
    .bind(LotSerialStatus::Active.to_string())
    .execute(&pool)
    .await
    .unwrap();

    // Lot 3: expires latest
    sqlx::query(
        r#"INSERT INTO lots_serial_numbers (lot_serial_id, tenant_id, product_id, warehouse_id, tracking_type, lot_number, initial_quantity, remaining_quantity, expiry_date, status, created_at)
           VALUES ($1, $2, $3, $4, $5::text::lot_serial_tracking_type, $6, $7, $8, $9, $10::text::lot_serial_status, NOW())"#,
    )
    .bind(lot3_id)
    .bind(tenant_id)
    .bind(product_id)
    .bind(warehouse_id)
    .bind(LotSerialTrackingType::Lot.to_string())
    .bind("LOT003")
    .bind(20)
    .bind(20)
    .bind(chrono::Utc::now() + chrono::Duration::days(60)) // expires ...
    .bind(LotSerialStatus::Active.to_string())
    .execute(&pool)
    .await
    .unwrap();

    // Setup repositories
    let product_repo = Arc::new(ProductRepositoryImpl::new(pool.clone()));
    let lot_serial_repo = Arc::new(LotSerialRepositoryImpl::new(pool.clone()));
    let inventory_repo =
        PgInventoryRepository::new(Arc::new(pool.clone()), product_repo, lot_serial_repo);

    // Reserve 40 units (should take 40 from lot1, leaving 10)
    let result = inventory_repo
        .reserve_stock(tenant_id, warehouse_id, product_id, 40)
        .await;
    assert!(result.is_ok(), "Reservation should succeed");

    // Check lot quantities after reservation
    let lot1_after = sqlx::query(
        "SELECT remaining_quantity FROM lots_serial_numbers WHERE lot_serial_id = $1",
    )
    .bind(lot1_id)
    .map(|row: sqlx::postgres::PgRow| {
        use sqlx::Row;
        let q: Option<i32> = row.get("remaining_quantity");
        q
    })
    .fetch_one(&pool)
    .await
    .unwrap();
    assert_eq!(lot1_after, Some(10), "Lot1 should have 10 remaining");

    let lot2_after = sqlx::query(
        "SELECT remaining_quantity FROM lots_serial_numbers WHERE lot_serial_id = $1",
    )
    .bind(lot2_id)
    .map(|row: sqlx::postgres::PgRow| {
        use sqlx::Row;
        let q: Option<i32> = row.get("remaining_quantity");
        q
    })
    .fetch_one(&pool)
    .await
    .unwrap();
    assert_eq!(lot2_after, Some(30), "Lot2 should remain unchanged");

    let lot3_after = sqlx::query(
        "SELECT remaining_quantity FROM lots_serial_numbers WHERE lot_serial_id = $1",
    )
    .bind(lot3_id)
    .map(|row: sqlx::postgres::PgRow| {
        use sqlx::Row;
        let q: Option<i32> = row.get("remaining_quantity");
        q
    })
    .fetch_one(&pool)
    .await
    .unwrap();
    assert_eq!(lot3_after, Some(20), "Lot3 should remain unchanged");

    // Check inventory_levels updated
    let inv_level = sqlx::query(
        "SELECT available_quantity, reserved_quantity FROM inventory_levels WHERE warehouse_id = $1 AND product_id = $2",
    )
    .bind(warehouse_id)
    .bind(product_id)
    .map(|row: sqlx::postgres::PgRow| {
        use sqlx::Row;
        let a: i32 = row.get("available_quantity");
        let r: i32 = row.get("reserved_quantity");
        (a, r)
    })
    .fetch_one(&pool)
    .await
    .unwrap();
    assert_eq!(inv_level.0, 60, "Available should decrease by 40");
    assert_eq!(inv_level.1, 40, "Reserved should increase by 40");
}

#[sqlx::test]
async fn test_fefo_prevents_picking_expired_lots() {
    let pool = setup_test_database().await;
    let tenant_id = Uuid::now_v7();
    let warehouse_id = Uuid::now_v7();
    let product_id = Uuid::now_v7();

    // Create test tenant
<<<<<<< HEAD
    sqlx::query(
        "INSERT INTO tenants (tenant_id, name, created_at) VALUES ($1, $2, NOW())",
=======
    let slug = format!("test-tenant-{}", tenant_id);
    sqlx::query!(
        "INSERT INTO tenants (tenant_id, name, slug, plan, status, settings, created_at, updated_at) VALUES ($1, $2, $3, 'free', 'active', '{}'::jsonb, NOW(), NOW())",
        tenant_id,
        "Test Tenant",
        slug
>>>>>>> 707fa5b3
    )
    .bind(tenant_id)
    .bind("Test Tenant")
    .execute(&pool)
    .await
    .unwrap();

    // Create test warehouse
    sqlx::query(
        "INSERT INTO warehouses (warehouse_id, tenant_id, warehouse_code, warehouse_name, created_at) VALUES ($1, $2, $3, $4, NOW())",
    )
    .bind(warehouse_id)
    .bind(tenant_id)
    .bind("TESTWH")
    .bind("Test Warehouse")
    .execute(&pool)
    .await
    .unwrap();

    // Create lot-tracked product
    sqlx::query(
        "INSERT INTO products (product_id, tenant_id, sku, name, tracking_method, created_at) VALUES ($1, $2, $3, $4, $5, NOW())",
    )
    .bind(product_id)
    .bind(tenant_id)
    .bind("LOTTEST")
    .bind("Lot Test Product")
    .bind(ProductTrackingMethod::Lot.to_string())
    .execute(&pool)
    .await
    .unwrap();

    // Create inventory level
    sqlx::query(
        "INSERT INTO inventory_levels (inventory_id, tenant_id, warehouse_id, product_id, available_quantity, reserved_quantity, created_at)
         VALUES (gen_random_uuid(), $1, $2, $3, $4, $5, NOW())",
    )
    .bind(tenant_id)
    .bind(warehouse_id)
    .bind(product_id)
    .bind(80) // 50 expired + 30 valid
    .bind(0)
    .execute(&pool)
    .await
    .unwrap();

    // Create expired lot
    let expired_lot_id = Uuid::now_v7();
    sqlx::query(
        r#"INSERT INTO lots_serial_numbers (lot_serial_id, tenant_id, product_id, warehouse_id, tracking_type, lot_number, initial_quantity, remaining_quantity, expiry_date, status, created_at)
           VALUES ($1, $2, $3, $4, $5::text::lot_serial_tracking_type, $6, $7, $8, $9, $10::text::lot_serial_status, NOW())"#,
    )
    .bind(expired_lot_id)
    .bind(tenant_id)
    .bind(product_id)
    .bind(warehouse_id)
    .bind(LotSerialTrackingType::Lot.to_string())
    .bind("EXPIRED001")
    .bind(50)
    .bind(50)
    .bind(chrono::Utc::now() - chrono::Duration::days(2)) // safely ex...
    .bind(LotSerialStatus::Active.to_string())
    .execute(&pool)
    .await
    .unwrap();

    // Create valid lot
    let valid_lot_id = Uuid::now_v7();
    sqlx::query(
        r#"INSERT INTO lots_serial_numbers (lot_serial_id, tenant_id, product_id, warehouse_id, tracking_type, lot_number, initial_quantity, remaining_quantity, expiry_date, status, created_at)
           VALUES ($1, $2, $3, $4, $5::text::lot_serial_tracking_type, $6, $7, $8, $9, $10::text::lot_serial_status, NOW())"#,
    )
    .bind(valid_lot_id)
    .bind(tenant_id)
    .bind(product_id)
    .bind(warehouse_id)
    .bind(LotSerialTrackingType::Lot.to_string())
    .bind("VALID001")
    .bind(30)
    .bind(30)
    .bind(chrono::Utc::now() + chrono::Duration::days(30)) // expires in 30 days
    .bind(LotSerialStatus::Active.to_string())
    .execute(&pool)
    .await
    .unwrap();

    // Setup repositories
    let product_repo = Arc::new(ProductRepositoryImpl::new(pool.clone()));
    let lot_serial_repo = Arc::new(LotSerialRepositoryImpl::new(pool.clone()));
    let inventory_repo =
        PgInventoryRepository::new(Arc::new(pool.clone()), product_repo, lot_serial_repo);

    // Try to reserve 40 units - should fail because only 30 non-expired units are available (expired lot is skipped)
    let result = inventory_repo
        .reserve_stock(tenant_id, warehouse_id, product_id, 40)
        .await;
    assert!(result.is_err(), "Reservation should fail due to insufficient non-expired stock");

    // Check that expired lot was not touched
    let expired_lot_after = sqlx::query(
        "SELECT remaining_quantity FROM lots_serial_numbers WHERE lot_serial_id = $1",
    )
    .bind(expired_lot_id)
    .map(|row: sqlx::postgres::PgRow| {
        use sqlx::Row;
        let q: Option<i32> = row.get("remaining_quantity");
        q
    })
    .fetch_one(&pool)
    .await
    .unwrap();
    assert_eq!(
        expired_lot_after,
        Some(50),
        "Expired lot should remain unchanged"
    );

    // Valid lot should remain unchanged since reservation failed
    let valid_lot_after = sqlx::query(
        "SELECT remaining_quantity FROM lots_serial_numbers WHERE lot_serial_id = $1",
    )
    .bind(valid_lot_id)
    .map(|row: sqlx::postgres::PgRow| {
        use sqlx::Row;
        let q: Option<i32> = row.get("remaining_quantity");
        q
    })
    .fetch_one(&pool)
    .await
    .unwrap();
    assert_eq!(
        valid_lot_after,
        Some(30),
        "Valid lot should remain unchanged"
    );
}

#[sqlx::test]
async fn test_quarantine_expired_lots() {
    let pool = setup_test_database().await;
    let tenant_id = Uuid::now_v7();
    let warehouse_id = Uuid::now_v7();
    let product_id = Uuid::now_v7();

    // Create test tenant
<<<<<<< HEAD
    sqlx::query(
        "INSERT INTO tenants (tenant_id, name, created_at) VALUES ($1, $2, NOW())",
=======
    let slug = format!("test-tenant-{}", tenant_id);
    sqlx::query!(
        "INSERT INTO tenants (tenant_id, name, slug, plan, status, settings, created_at, updated_at) VALUES ($1, $2, $3, 'free', 'active', '{}'::jsonb, NOW(), NOW())",
        tenant_id,
        "Test Tenant",
        slug
>>>>>>> 707fa5b3
    )
    .bind(tenant_id)
    .bind("Test Tenant")
    .execute(&pool)
    .await
    .unwrap();

    // Create test warehouse
    sqlx::query(
        "INSERT INTO warehouses (warehouse_id, tenant_id, warehouse_code, warehouse_name, created_at) VALUES ($1, $2, $3, $4, NOW())",
    )
    .bind(warehouse_id)
    .bind(tenant_id)
    .bind("TESTWH")
    .bind("Test Warehouse")
    .execute(&pool)
    .await
    .unwrap();

    // Create lot-tracked product
    sqlx::query(
        "INSERT INTO products (product_id, tenant_id, sku, name, tracking_method, created_at) VALUES ($1, $2, $3, $4, $5, NOW())",
    )
    .bind(product_id)
    .bind(tenant_id)
    .bind("LOTTEST")
    .bind("Lot Test Product")
    .bind(ProductTrackingMethod::Lot.to_string())
    .execute(&pool)
    .await
    .unwrap();

    // Create inventory level for consistency
    sqlx::query(
        "INSERT INTO inventory_levels (inventory_id, tenant_id, warehouse_id, product_id, available_quantity, reserved_quantity, created_at)
         VALUES (gen_random_uuid(), $1, $2, $3, $4, $5, NOW())",
    )
    .bind(tenant_id)
    .bind(warehouse_id)
    .bind(product_id)
    .bind(80) // 50 expired + 30 valid
    .bind(0)
    .execute(&pool)
    .await
    .unwrap();

    // Create expired active lot
    let expired_lot_id = Uuid::now_v7();
    sqlx::query(
        r#"INSERT INTO lots_serial_numbers (lot_serial_id, tenant_id, product_id, warehouse_id, tracking_type, lot_number, initial_quantity, remaining_quantity, expiry_date, status, created_at)
           VALUES ($1, $2, $3, $4, $5::text::lot_serial_tracking_type, $6, $7, $8, $9, $10::text::lot_serial_status, NOW())"#,
    )
    .bind(expired_lot_id)
    .bind(tenant_id)
    .bind(product_id)
    .bind(warehouse_id)
    .bind(LotSerialTrackingType::Lot.to_string())
    .bind("EXPIRED001")
    .bind(50)
    .bind(25) // partially consumed
    .bind(chrono::Utc::now() - chrono::Duration::days(2)) // safely ex...
    .bind(LotSerialStatus::Active.to_string())
    .execute(&pool)
    .await
    .unwrap();

    // Create valid lot (should not be quarantined)
    let valid_lot_id = Uuid::now_v7();
    sqlx::query(
        r#"INSERT INTO lots_serial_numbers (lot_serial_id, tenant_id, product_id, warehouse_id, tracking_type, lot_number, initial_quantity, remaining_quantity, expiry_date, status, created_at)
           VALUES ($1, $2, $3, $4, $5::text::lot_serial_tracking_type, $6, $7, $8, $9, $10::text::lot_serial_status, NOW())"#,
    )
    .bind(valid_lot_id)
    .bind(tenant_id)
    .bind(product_id)
    .bind(warehouse_id)
    .bind(LotSerialTrackingType::Lot.to_string())
    .bind("VALID001")
    .bind(30)
    .bind(30)
    .bind(chrono::Utc::now() + chrono::Duration::days(30))
    .bind(LotSerialStatus::Active.to_string())
    .execute(&pool)
    .await
    .unwrap();

    // Setup repository
    let lot_serial_repo = LotSerialRepositoryImpl::new(pool.clone());

    // Quarantine expired lots
    let quarantined_count = lot_serial_repo
        .quarantine_expired_lots(tenant_id)
        .await
        .unwrap();

    assert_eq!(quarantined_count, 1, "Should quarantine 1 expired lot");

    // Check expired lot status changed
    let expired_lot_after: Option<String> = sqlx::query_scalar(
        "SELECT status::text FROM lots_serial_numbers WHERE lot_serial_id = $1",
    )
    .bind(expired_lot_id)
    .fetch_one(&pool)
    .await
    .unwrap();
    let expired_lot_status = LotSerialStatus::from_str(&expired_lot_after.unwrap()).unwrap();
    assert_eq!(
        expired_lot_status,
        LotSerialStatus::Quarantined,
        "Expired lot should be quarantined"
    );

    // Check valid lot remains active
    let valid_lot_after: Option<String> = sqlx::query_scalar(
        "SELECT status::text FROM lots_serial_numbers WHERE lot_serial_id = $1",
    )
    .bind(valid_lot_id)
    .fetch_one(&pool)
    .await
    .unwrap();
    let valid_lot_status = LotSerialStatus::from_str(&valid_lot_after.unwrap()).unwrap();
    assert_eq!(valid_lot_status, LotSerialStatus::Active, "Valid lot should remain active");
}<|MERGE_RESOLUTION|>--- conflicted
+++ resolved
@@ -22,20 +22,13 @@
     let product_id = Uuid::now_v7();
 
     // Create test tenant
-<<<<<<< HEAD
-    sqlx::query(
-        "INSERT INTO tenants (tenant_id, name, created_at) VALUES ($1, $2, NOW())",
-=======
     let slug = format!("test-tenant-{}", tenant_id);
-    sqlx::query!(
+    sqlx::query(
         "INSERT INTO tenants (tenant_id, name, slug, plan, status, settings, created_at, updated_at) VALUES ($1, $2, $3, 'free', 'active', '{}'::jsonb, NOW(), NOW())",
-        tenant_id,
-        "Test Tenant",
-        slug
->>>>>>> 707fa5b3
     )
     .bind(tenant_id)
     .bind("Test Tenant")
+    .bind(slug)
     .execute(&pool)
     .await
     .unwrap();
@@ -154,46 +147,43 @@
     assert!(result.is_ok(), "Reservation should succeed");
 
     // Check lot quantities after reservation
-    let lot1_after = sqlx::query(
-        "SELECT remaining_quantity FROM lots_serial_numbers WHERE lot_serial_id = $1",
-    )
-    .bind(lot1_id)
-    .map(|row: sqlx::postgres::PgRow| {
-        use sqlx::Row;
-        let q: Option<i32> = row.get("remaining_quantity");
-        q
-    })
-    .fetch_one(&pool)
-    .await
-    .unwrap();
+    let lot1_after =
+        sqlx::query("SELECT remaining_quantity FROM lots_serial_numbers WHERE lot_serial_id = $1")
+            .bind(lot1_id)
+            .map(|row: sqlx::postgres::PgRow| {
+                use sqlx::Row;
+                let q: Option<i32> = row.get("remaining_quantity");
+                q
+            })
+            .fetch_one(&pool)
+            .await
+            .unwrap();
     assert_eq!(lot1_after, Some(10), "Lot1 should have 10 remaining");
 
-    let lot2_after = sqlx::query(
-        "SELECT remaining_quantity FROM lots_serial_numbers WHERE lot_serial_id = $1",
-    )
-    .bind(lot2_id)
-    .map(|row: sqlx::postgres::PgRow| {
-        use sqlx::Row;
-        let q: Option<i32> = row.get("remaining_quantity");
-        q
-    })
-    .fetch_one(&pool)
-    .await
-    .unwrap();
+    let lot2_after =
+        sqlx::query("SELECT remaining_quantity FROM lots_serial_numbers WHERE lot_serial_id = $1")
+            .bind(lot2_id)
+            .map(|row: sqlx::postgres::PgRow| {
+                use sqlx::Row;
+                let q: Option<i32> = row.get("remaining_quantity");
+                q
+            })
+            .fetch_one(&pool)
+            .await
+            .unwrap();
     assert_eq!(lot2_after, Some(30), "Lot2 should remain unchanged");
 
-    let lot3_after = sqlx::query(
-        "SELECT remaining_quantity FROM lots_serial_numbers WHERE lot_serial_id = $1",
-    )
-    .bind(lot3_id)
-    .map(|row: sqlx::postgres::PgRow| {
-        use sqlx::Row;
-        let q: Option<i32> = row.get("remaining_quantity");
-        q
-    })
-    .fetch_one(&pool)
-    .await
-    .unwrap();
+    let lot3_after =
+        sqlx::query("SELECT remaining_quantity FROM lots_serial_numbers WHERE lot_serial_id = $1")
+            .bind(lot3_id)
+            .map(|row: sqlx::postgres::PgRow| {
+                use sqlx::Row;
+                let q: Option<i32> = row.get("remaining_quantity");
+                q
+            })
+            .fetch_one(&pool)
+            .await
+            .unwrap();
     assert_eq!(lot3_after, Some(20), "Lot3 should remain unchanged");
 
     // Check inventory_levels updated
@@ -223,20 +213,13 @@
     let product_id = Uuid::now_v7();
 
     // Create test tenant
-<<<<<<< HEAD
-    sqlx::query(
-        "INSERT INTO tenants (tenant_id, name, created_at) VALUES ($1, $2, NOW())",
-=======
     let slug = format!("test-tenant-{}", tenant_id);
-    sqlx::query!(
+    sqlx::query(
         "INSERT INTO tenants (tenant_id, name, slug, plan, status, settings, created_at, updated_at) VALUES ($1, $2, $3, 'free', 'active', '{}'::jsonb, NOW(), NOW())",
-        tenant_id,
-        "Test Tenant",
-        slug
->>>>>>> 707fa5b3
     )
     .bind(tenant_id)
     .bind("Test Tenant")
+    .bind(slug)
     .execute(&pool)
     .await
     .unwrap();
@@ -333,42 +316,32 @@
     assert!(result.is_err(), "Reservation should fail due to insufficient non-expired stock");
 
     // Check that expired lot was not touched
-    let expired_lot_after = sqlx::query(
-        "SELECT remaining_quantity FROM lots_serial_numbers WHERE lot_serial_id = $1",
-    )
-    .bind(expired_lot_id)
-    .map(|row: sqlx::postgres::PgRow| {
-        use sqlx::Row;
-        let q: Option<i32> = row.get("remaining_quantity");
-        q
-    })
-    .fetch_one(&pool)
-    .await
-    .unwrap();
-    assert_eq!(
-        expired_lot_after,
-        Some(50),
-        "Expired lot should remain unchanged"
-    );
+    let expired_lot_after =
+        sqlx::query("SELECT remaining_quantity FROM lots_serial_numbers WHERE lot_serial_id = $1")
+            .bind(expired_lot_id)
+            .map(|row: sqlx::postgres::PgRow| {
+                use sqlx::Row;
+                let q: Option<i32> = row.get("remaining_quantity");
+                q
+            })
+            .fetch_one(&pool)
+            .await
+            .unwrap();
+    assert_eq!(expired_lot_after, Some(50), "Expired lot should remain unchanged");
 
     // Valid lot should remain unchanged since reservation failed
-    let valid_lot_after = sqlx::query(
-        "SELECT remaining_quantity FROM lots_serial_numbers WHERE lot_serial_id = $1",
-    )
-    .bind(valid_lot_id)
-    .map(|row: sqlx::postgres::PgRow| {
-        use sqlx::Row;
-        let q: Option<i32> = row.get("remaining_quantity");
-        q
-    })
-    .fetch_one(&pool)
-    .await
-    .unwrap();
-    assert_eq!(
-        valid_lot_after,
-        Some(30),
-        "Valid lot should remain unchanged"
-    );
+    let valid_lot_after =
+        sqlx::query("SELECT remaining_quantity FROM lots_serial_numbers WHERE lot_serial_id = $1")
+            .bind(valid_lot_id)
+            .map(|row: sqlx::postgres::PgRow| {
+                use sqlx::Row;
+                let q: Option<i32> = row.get("remaining_quantity");
+                q
+            })
+            .fetch_one(&pool)
+            .await
+            .unwrap();
+    assert_eq!(valid_lot_after, Some(30), "Valid lot should remain unchanged");
 }
 
 #[sqlx::test]
@@ -379,20 +352,13 @@
     let product_id = Uuid::now_v7();
 
     // Create test tenant
-<<<<<<< HEAD
-    sqlx::query(
-        "INSERT INTO tenants (tenant_id, name, created_at) VALUES ($1, $2, NOW())",
-=======
     let slug = format!("test-tenant-{}", tenant_id);
-    sqlx::query!(
+    sqlx::query(
         "INSERT INTO tenants (tenant_id, name, slug, plan, status, settings, created_at, updated_at) VALUES ($1, $2, $3, 'free', 'active', '{}'::jsonb, NOW(), NOW())",
-        tenant_id,
-        "Test Tenant",
-        slug
->>>>>>> 707fa5b3
     )
     .bind(tenant_id)
     .bind("Test Tenant")
+    .bind(slug)
     .execute(&pool)
     .await
     .unwrap();
@@ -488,13 +454,12 @@
     assert_eq!(quarantined_count, 1, "Should quarantine 1 expired lot");
 
     // Check expired lot status changed
-    let expired_lot_after: Option<String> = sqlx::query_scalar(
-        "SELECT status::text FROM lots_serial_numbers WHERE lot_serial_id = $1",
-    )
-    .bind(expired_lot_id)
-    .fetch_one(&pool)
-    .await
-    .unwrap();
+    let expired_lot_after: Option<String> =
+        sqlx::query_scalar("SELECT status::text FROM lots_serial_numbers WHERE lot_serial_id = $1")
+            .bind(expired_lot_id)
+            .fetch_one(&pool)
+            .await
+            .unwrap();
     let expired_lot_status = LotSerialStatus::from_str(&expired_lot_after.unwrap()).unwrap();
     assert_eq!(
         expired_lot_status,
@@ -503,13 +468,12 @@
     );
 
     // Check valid lot remains active
-    let valid_lot_after: Option<String> = sqlx::query_scalar(
-        "SELECT status::text FROM lots_serial_numbers WHERE lot_serial_id = $1",
-    )
-    .bind(valid_lot_id)
-    .fetch_one(&pool)
-    .await
-    .unwrap();
+    let valid_lot_after: Option<String> =
+        sqlx::query_scalar("SELECT status::text FROM lots_serial_numbers WHERE lot_serial_id = $1")
+            .bind(valid_lot_id)
+            .fetch_one(&pool)
+            .await
+            .unwrap();
     let valid_lot_status = LotSerialStatus::from_str(&valid_lot_after.unwrap()).unwrap();
     assert_eq!(valid_lot_status, LotSerialStatus::Active, "Valid lot should remain active");
 }
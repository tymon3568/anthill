--- conflicted
+++ resolved
@@ -266,18 +266,7 @@
         user_id
     }
 
-<<<<<<< HEAD
     async fn create_test_location(&self, tenant_id: Uuid, warehouse_id: Uuid, zone_name: &str, code: &str, user_id: Uuid) -> Uuid {
-=======
-    async fn create_test_location(
-        &self,
-        tenant_id: Uuid,
-        warehouse_id: Uuid,
-        zone_name: &str,
-        code: &str,
-        user_id: Uuid,
-    ) -> Uuid {
->>>>>>> 1c229c8d
         let location_id = Uuid::now_v7();
         sqlx::query(
             "INSERT INTO storage_locations (location_id, tenant_id, warehouse_id, zone, location_code, location_type, is_active, created_by, created_at, updated_at)
@@ -502,28 +491,11 @@
             .await;
 
         let user_id = app.db().create_test_user(tenant_id, "res_user").await;
-<<<<<<< HEAD
         let location_id = app.db().create_test_location(tenant_id, warehouse_id, "Z1", "L1", user_id).await;
 
         // Set initial inventory: 100 units
         app.db()
             .set_inventory_level(tenant_id, warehouse_id, location_id, product_id, INITIAL_INVENTORY_STANDARD)
-=======
-        let location_id = app
-            .db()
-            .create_test_location(tenant_id, warehouse_id, "Z1", "L1", user_id)
-            .await;
-
-        // Set initial inventory: 100 units
-        app.db()
-            .set_inventory_level(
-                tenant_id,
-                warehouse_id,
-                location_id,
-                product_id,
-                INITIAL_INVENTORY_STANDARD,
-            )
->>>>>>> 1c229c8d
             .await;
 
         // Spawn 10 concurrent tasks, each trying to reserve 15 units
@@ -599,11 +571,7 @@
 
         let final_reserved: Option<i64> = sqlx::query_scalar(
             "SELECT reserved_quantity FROM inventory_levels
-<<<<<<< HEAD
-             WHERE tenant_id = $1 AND warehouse_id = $2 AND location_id = $3 AND product_id = $4"
-=======
              WHERE tenant_id = $1 AND warehouse_id = $2 AND location_id = $3 AND product_id = $4",
->>>>>>> 1c229c8d
         )
         .bind(tenant_id)
         .bind(warehouse_id)
@@ -640,39 +608,12 @@
             .await;
 
         let user_id = app.db().create_test_user(tenant_id, "rel_user").await;
-<<<<<<< HEAD
         let location_id = app.db().create_test_location(tenant_id, warehouse_id, "Z2", "L2", user_id).await;
 
         // Set initial inventory: 50 units
         app.db()
             .set_inventory_level(tenant_id, warehouse_id, location_id, product_id, 50)
             .await;
-
-        // Reserve 30 units using raw SQL since helper is outdated
-        sqlx::query(
-            "UPDATE inventory_levels
-             SET reserved_quantity = $5, updated_at = NOW()
-             WHERE tenant_id = $1 AND warehouse_id = $2 AND location_id = $3 AND product_id = $4",
-        )
-        .bind(tenant_id)
-        .bind(warehouse_id)
-        .bind(location_id)
-        .bind(product_id)
-        .bind(30)
-        .execute(&app.db().pool)
-        .await
-        .unwrap();
-=======
-        let location_id = app
-            .db()
-            .create_test_location(tenant_id, warehouse_id, "Z2", "L2", user_id)
-            .await;
-
-        // Set initial inventory: 50 units
-        app.db()
-            .set_inventory_level(tenant_id, warehouse_id, location_id, product_id, 50)
-            .await;
->>>>>>> 1c229c8d
 
         // Reserve 30 units using raw SQL since helper is outdated
         sqlx::query(
@@ -752,33 +693,12 @@
             .await;
 
         let user_id = app.db().create_test_user(tenant_id, "trf_user").await;
-<<<<<<< HEAD
         let loc_src = app.db().create_test_location(tenant_id, source_wh, "Z_SRC", "L_SRC", user_id).await;
         let loc_dst = app.db().create_test_location(tenant_id, dest_wh, "Z_DST", "L_DST", user_id).await;
 
         // Set initial inventory: 100 units at source
         app.db()
             .set_inventory_level(tenant_id, source_wh, loc_src, product_id, INITIAL_INVENTORY_STANDARD)
-=======
-        let loc_src = app
-            .db()
-            .create_test_location(tenant_id, source_wh, "Z_SRC", "L_SRC", user_id)
-            .await;
-        let loc_dst = app
-            .db()
-            .create_test_location(tenant_id, dest_wh, "Z_DST", "L_DST", user_id)
-            .await;
-
-        // Set initial inventory: 100 units at source
-        app.db()
-            .set_inventory_level(
-                tenant_id,
-                source_wh,
-                loc_src,
-                product_id,
-                INITIAL_INVENTORY_STANDARD,
-            )
->>>>>>> 1c229c8d
             .await;
 
         let db_pool = app.db().pool.clone();
@@ -878,11 +798,7 @@
         // Verify final states
         let source_qty: Option<i64> = sqlx::query_scalar(
             "SELECT available_quantity FROM inventory_levels
-<<<<<<< HEAD
              WHERE tenant_id = $1 AND warehouse_id = $2 AND location_id = $3 AND product_id = $4"
-=======
-             WHERE tenant_id = $1 AND warehouse_id = $2 AND location_id = $3 AND product_id = $4",
->>>>>>> 1c229c8d
         )
         .bind(tenant_id)
         .bind(source_wh)
@@ -894,11 +810,7 @@
 
         let dest_qty: Option<i64> = sqlx::query_scalar(
             "SELECT available_quantity FROM inventory_levels
-<<<<<<< HEAD
              WHERE tenant_id = $1 AND warehouse_id = $2 AND location_id = $3 AND product_id = $4"
-=======
-             WHERE tenant_id = $1 AND warehouse_id = $2 AND location_id = $3 AND product_id = $4",
->>>>>>> 1c229c8d
         )
         .bind(tenant_id)
         .bind(dest_wh)
@@ -934,14 +846,7 @@
             .await;
 
         let user_id = app.db().create_test_user(tenant_id, "rcv_user").await;
-<<<<<<< HEAD
         let location_id = app.db().create_test_location(tenant_id, warehouse_id, "Z_RCV", "L_RCV", user_id).await;
-=======
-        let location_id = app
-            .db()
-            .create_test_location(tenant_id, warehouse_id, "Z_RCV", "L_RCV", user_id)
-            .await;
->>>>>>> 1c229c8d
 
         // Start with 0 inventory
         app.db()
@@ -1005,11 +910,7 @@
         let expected_qty = (CONCURRENT_RECEIPT_TASKS as i64) * RECEIPT_AMOUNT;
         let final_qty: Option<i64> = sqlx::query_scalar(
             "SELECT available_quantity FROM inventory_levels
-<<<<<<< HEAD
              WHERE tenant_id = $1 AND warehouse_id = $2 AND location_id = $3 AND product_id = $4"
-=======
-             WHERE tenant_id = $1 AND warehouse_id = $2 AND location_id = $3 AND product_id = $4",
->>>>>>> 1c229c8d
         )
         .bind(tenant_id)
         .bind(warehouse_id)
@@ -1042,19 +943,8 @@
             .await;
 
         let user_id = app.db().create_test_user(tenant_id, "mix_user").await;
-<<<<<<< HEAD
         let loc1 = app.db().create_test_location(tenant_id, wh1, "Z_MIX1", "L_MIX1", user_id).await;
         let loc2 = app.db().create_test_location(tenant_id, wh2, "Z_MIX2", "L_MIX2", user_id).await;
-=======
-        let loc1 = app
-            .db()
-            .create_test_location(tenant_id, wh1, "Z_MIX1", "L_MIX1", user_id)
-            .await;
-        let loc2 = app
-            .db()
-            .create_test_location(tenant_id, wh2, "Z_MIX2", "L_MIX2", user_id)
-            .await;
->>>>>>> 1c229c8d
 
         // Initial: INITIAL_INVENTORY_STANDARD at WH1, 0 at WH2
         app.db()
@@ -1246,7 +1136,6 @@
         let app = TestApp::build_app(db).await;
 
         // First request - should succeed
-<<<<<<< HEAD
         let (status1, body1) = make_idempotency_request(&app, tenant_id, user_id, "key-1", "001").await;
         if !status1.is_success() {
              panic!("First request should succeed for idempotency test. Got status: {}, body: {}", status1, body1);
@@ -1254,20 +1143,6 @@
 
         // Second request with SAME key - should match first response
         let (status2, body2) = make_idempotency_request(&app, tenant_id, user_id, "key-1", "001").await;
-=======
-        let (status1, body1) =
-            make_idempotency_request(&app, tenant_id, user_id, "key-1", "001").await;
-        if !status1.is_success() {
-            panic!(
-                "First request should succeed for idempotency test. Got status: {}, body: {}",
-                status1, body1
-            );
-        }
-
-        // Second request with SAME key - should match first response
-        let (status2, body2) =
-            make_idempotency_request(&app, tenant_id, user_id, "key-1", "001").await;
->>>>>>> 1c229c8d
 
         assert_eq!(status1, status2, "Status codes should match");
         assert_eq!(body1, body2, "Response bodies should match");
@@ -1285,19 +1160,10 @@
         let app = TestApp::build_app(db).await;
 
         // Request 1
-<<<<<<< HEAD
         let (status1, body1) = make_idempotency_request(&app, tenant_id, user_id, "key-A", "A").await;
 
         // Request 2 (different key)
         let (status2, body2) = make_idempotency_request(&app, tenant_id, user_id, "key-B", "B").await;
-=======
-        let (status1, body1) =
-            make_idempotency_request(&app, tenant_id, user_id, "key-A", "A").await;
-
-        // Request 2 (different key)
-        let (status2, body2) =
-            make_idempotency_request(&app, tenant_id, user_id, "key-B", "B").await;
->>>>>>> 1c229c8d
 
         // Both should get the same treatment (both succeed)
         assert_eq!(
@@ -1411,28 +1277,11 @@
             .await;
 
         let user_id = app.db().create_test_user(tenant_id, "con_user").await;
-<<<<<<< HEAD
         let location_id = app.db().create_test_location(tenant_id, warehouse_id, "Z_CON", "L_CON", user_id).await;
 
         // Initial: 1000 units
         app.db()
             .set_inventory_level(tenant_id, warehouse_id, location_id, product_id, INITIAL_INVENTORY_LARGE)
-=======
-        let location_id = app
-            .db()
-            .create_test_location(tenant_id, warehouse_id, "Z_CON", "L_CON", user_id)
-            .await;
-
-        // Initial: 1000 units
-        app.db()
-            .set_inventory_level(
-                tenant_id,
-                warehouse_id,
-                location_id,
-                product_id,
-                INITIAL_INVENTORY_LARGE,
-            )
->>>>>>> 1c229c8d
             .await;
 
         let db_pool = app.db().pool.clone();
@@ -1517,11 +1366,7 @@
             - (CONCURRENT_DECREMENT_OPS as i64 * DECREMENT_AMOUNT);
         let final_qty: Option<i64> = sqlx::query_scalar(
             "SELECT available_quantity FROM inventory_levels
-<<<<<<< HEAD
              WHERE tenant_id = $1 AND warehouse_id = $2 AND location_id = $3 AND product_id = $4"
-=======
-             WHERE tenant_id = $1 AND warehouse_id = $2 AND location_id = $3 AND product_id = $4",
->>>>>>> 1c229c8d
         )
         .bind(tenant_id)
         .bind(warehouse_id)
@@ -1550,14 +1395,7 @@
             .await;
 
         let user_id = app.db().create_test_user(tenant_id, "neg_user").await;
-<<<<<<< HEAD
         let location_id = app.db().create_test_location(tenant_id, warehouse_id, "Z_NEG", "L_NEG", user_id).await;
-=======
-        let location_id = app
-            .db()
-            .create_test_location(tenant_id, warehouse_id, "Z_NEG", "L_NEG", user_id)
-            .await;
->>>>>>> 1c229c8d
 
         // Initial: 50 units
         app.db()
@@ -1585,11 +1423,7 @@
         // Verify quantity unchanged
         let qty: Option<i64> = sqlx::query_scalar(
             "SELECT available_quantity FROM inventory_levels
-<<<<<<< HEAD
              WHERE tenant_id = $1 AND warehouse_id = $2 AND location_id = $3 AND product_id = $4"
-=======
-             WHERE tenant_id = $1 AND warehouse_id = $2 AND location_id = $3 AND product_id = $4",
->>>>>>> 1c229c8d
         )
         .bind(tenant_id)
         .bind(warehouse_id)

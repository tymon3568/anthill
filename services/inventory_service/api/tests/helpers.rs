--- conflicted
+++ resolved
@@ -243,23 +243,15 @@
     let tenant_id = Uuid::now_v7();
 
     // Insert test tenant if not exists
-<<<<<<< HEAD
+    let slug = format!("test-tenant-{}", tenant_id);
     sqlx::query(
-        "INSERT INTO tenants (tenant_id, name, created_at) VALUES ($1, $2, NOW())
-         ON CONFLICT (tenant_id) DO NOTHING",
-=======
-    let slug = format!("test-tenant-{}", tenant_id);
-    sqlx::query!(
         "INSERT INTO tenants (tenant_id, name, slug, plan, status, settings, created_at, updated_at)
          VALUES ($1, $2, $3, 'free', 'active', '{}'::jsonb, NOW(), NOW())
          ON CONFLICT (tenant_id) DO NOTHING",
-        tenant_id,
-        "Test Tenant",
-        slug
->>>>>>> 707fa5b3
     )
     .bind(tenant_id)
     .bind("Test Tenant")
+    .bind(slug)
     .execute(pool)
     .await
     .unwrap();

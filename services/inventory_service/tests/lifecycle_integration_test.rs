use axum::http::StatusCode;
use axum_test::TestServer;
use inventory_service_api::AppState;
use inventory_service_core::commands::CreateReorderRule;
use inventory_service_core::models::{
    CreateStockMoveRequest, LotSerial, LotSerialLifecycle, LotSerialStatus, LotSerialTrackingType,
};
use inventory_service_core::repositories::StockMoveRepository;
use inventory_service_core::services::LotSerialService;
use inventory_service_core::AppError;
use inventory_service_infra::repositories::inventory_level::PgInventoryLevelRepository;
use inventory_service_infra::repositories::replenishment::PgReorderRuleRepository;
use inventory_service_infra::repositories::stock::PgStockMoveRepository;
use inventory_service_infra::services::replenishment::PgReplenishmentService;

use shared::db::init_pool;
use std::sync::Arc;
use uuid::Uuid;

use chrono::{Duration, Utc};
use jsonwebtoken::{encode, EncodingKey, Header};
use serde::Serialize;

#[derive(Serialize)]
struct Claims {
    sub: String,
    groups: Vec<String>,
    preferred_username: String,
    email: String,
    exp: usize,
}

#[sqlx::test]
async fn test_lot_serial_lifecycle_endpoint() {
    // Setup database pool
    let pool = init_pool(&std::env::var("DATABASE_URL").unwrap(), 5)
        .await
        .expect("Failed to init pool");

    // Create repositories
    let lot_serial_repo =
        inventory_service_infra::repositories::LotSerialRepositoryImpl::new(pool.clone());
    let stock_move_repo =
        Arc::new(inventory_service_infra::repositories::stock::PgStockMoveRepository::new(
            Arc::new(pool.clone()),
        ));
    let warehouse_repo = Arc::new(
        inventory_service_infra::repositories::WarehouseRepositoryImpl::new(pool.clone()),
    );

    // Create service
    let lot_serial_service =
        Arc::new(inventory_service_infra::services::LotSerialServiceImpl::new(
            lot_serial_repo,
            stock_move_repo.clone(),
            warehouse_repo.clone(),
        ));

    // Create minimal AppState for test
    let app_state = AppState {
        lot_serial_service: lot_serial_service.clone(),
        warehouse_repository: warehouse_repo.clone(),
        // Dummy values for required fields
        category_service: Arc::new(inventory_service_infra::services::category::CategoryServiceImpl::new(
            inventory_service_infra::repositories::category::CategoryRepositoryImpl::new(pool.clone()),
        )),
        product_service: Arc::new(inventory_service_infra::services::product::ProductServiceImpl::new(
            inventory_service_infra::repositories::product::ProductRepositoryImpl::new(pool.clone()),
            inventory_service_infra::repositories::category::CategoryRepositoryImpl::new(pool.clone()),
        )),
        valuation_service: Arc::new(inventory_service_infra::services::valuation::ValuationServiceImpl::new(
            inventory_service_infra::repositories::valuation::ValuationRepositoryImpl::new(pool.clone()),
            inventory_service_infra::repositories::valuation::ValuationLayerRepositoryImpl::new(pool.clone()),
            inventory_service_infra::repositories::valuation::ValuationHistoryRepositoryImpl::new(pool.clone()),
        )),
        receipt_service: Arc::new(inventory_service_infra::services::receipt::ReceiptServiceImpl::new(
            Arc::new(inventory_service_infra::repositories::receipt::ReceiptRepositoryImpl::new(pool.clone())),
            inventory_service_infra::repositories::product::ProductRepositoryImpl::new(pool.clone()),
        )),
        delivery_service: Arc::new(inventory_service_api::DummyDeliveryService {}),
        transfer_service: Arc::new(inventory_service_infra::services::transfer::PgTransferService::new(
            Arc::new(inventory_service_infra::repositories::transfer::TransferRepositoryImpl::new(pool.clone())),
            Arc::new(inventory_service_infra::repositories::transfer::TransferItemRepositoryImpl::new(pool.clone())),
            stock_move_repo.clone(),
            Arc::new(inventory_service_infra::repositories::inventory_level::InventoryLevelRepositoryImpl::new(pool.clone())),
        )),
        stock_take_service: Arc::new(inventory_service_infra::services::stock_take::PgStockTakeService::new(
            pool.clone(),
            Arc::new(inventory_service_infra::repositories::stock_take::StockTakeRepositoryImpl::new(pool.clone())),
            Arc::new(inventory_service_infra::repositories::stock_take::StockTakeLineRepositoryImpl::new(pool.clone())),
            stock_move_repo.clone(),
            Arc::new(inventory_service_infra::repositories::inventory_level::InventoryLevelRepositoryImpl::new(pool.clone())),
        )),
        reconciliation_service: Arc::new(inventory_service_infra::services::reconciliation::PgStockReconciliationService::new(
            pool.clone(),
            Arc::new(inventory_service_infra::repositories::reconciliation::StockReconciliationRepositoryImpl::new(pool.clone())),
            Arc::new(inventory_service_infra::repositories::reconciliation::StockReconciliationItemRepositoryImpl::new(pool.clone())),
            stock_move_repo.clone(),
            Arc::new(inventory_service_infra::repositories::inventory_level::InventoryLevelRepositoryImpl::new(pool.clone())),
            inventory_service_infra::repositories::product::ProductRepositoryImpl::new(pool.clone()),
        )),
        rma_service: Arc::new(inventory_service_infra::services::rma::PgRmaService::new(
            Arc::new(inventory_service_infra::repositories::rma::RmaRepositoryImpl::new(pool.clone())),
            Arc::new(inventory_service_infra::repositories::rma::RmaItemRepositoryImpl::new(pool.clone())),
            stock_move_repo.clone(),
        )),
        enforcer: Arc::new(casbin::Enforcer::new(
            "shared/auth/model.conf",
            casbin::MemoryAdapter::default(),
        ).await.expect("Failed to create test enforcer")),
        jwt_secret: "test_secret".to_string(),
        kanidm_client: shared::kanidm_client::KanidmClient::new(shared::kanidm_client::KanidmConfig {
            kanidm_url: "http://localhost:8080".to_string(),
            client_id: "test_client".to_string(),
            client_secret: "test_secret".to_string(),
            redirect_uri: "http://localhost:3000/oauth/callback".to_string(),
            scopes: vec!["openid".to_string(), "profile".to_string()],
            skip_jwt_verification: true,
            allowed_issuers: vec!["http://localhost:8080".to_string()],
            expected_audience: Some("test_client".to_string()),
        }).expect("Failed to create test Kanidm client"),
    };

    // Create test server
    let app = inventory_service_api::create_router(app_state.clone());
    let server = TestServer::new(app).unwrap();

    // Create test data
    let tenant_id = Uuid::new_v4();
    let product_id = Uuid::new_v4();
    let warehouse_id = Uuid::new_v4();
    let zone_id = Uuid::new_v4();
    let location_id = Uuid::new_v4();

    // Insert kanidm tenant group mapping
    let kanidm_group_uuid = Uuid::new_v4();
    let kanidm_group_name = format!("tenant_{}_users", tenant_id);
    sqlx::query(
        "INSERT INTO kanidm_tenant_groups (tenant_id, kanidm_group_uuid, kanidm_group_name) VALUES ($1, $2, $3)",
    )
    .bind(tenant_id)
    .bind(kanidm_group_uuid)
    .bind(kanidm_group_name)
    .execute(&pool)
    .await
    .expect("Failed to insert kanidm group");

    // Add Casbin policy for test user
    app_state
        .enforcer
        .add_policy(vec![
            "test_user".to_string(),
            tenant_id.to_string(),
            "/api/v1/inventory/lot-serials/tracking/*".to_string(),
            "GET".to_string(),
        ])
        .await
        .expect("Failed to add policy");

    // Generate JWT token
    let claims = Claims {
        sub: "test_user".to_string(),
        groups: vec![kanidm_group_name],
        preferred_username: "test".to_string(),
        email: "test@example.com".to_string(),
        exp: (Utc::now() + Duration::hours(1)).timestamp() as usize,
    };
    let token = encode(
        &Header::default(),
        &claims,
        &EncodingKey::from_secret(app_state.jwt_secret.as_ref()),
    )
    .expect("Failed to encode JWT");

    // Insert test warehouse
    sqlx::query(
        "INSERT INTO warehouses (tenant_id, warehouse_id, warehouse_name, warehouse_code, created_at, updated_at) VALUES ($1, $2, $3, $4, NOW(), NOW())",
    )
    .bind(tenant_id)
    .bind(warehouse_id)
    .bind("Test Warehouse")
    .bind("WH001")
    .execute(&pool)
    .await
    .expect("Failed to insert warehouse");

    // Insert test warehouse zone
    sqlx::query(
        "INSERT INTO warehouse_zones (tenant_id, zone_id, zone_name, warehouse_id, created_at, updated_at) VALUES ($1, $2, $3, $4, NOW(), NOW())",
    )
    .bind(tenant_id)
    .bind(zone_id)
    .bind("Test Zone")
    .bind(warehouse_id)
    .execute(&pool)
    .await
    .expect("Failed to insert zone");

    // Insert test warehouse location
    sqlx::query(
        "INSERT INTO warehouse_locations (tenant_id, location_id, location_code, zone_id, created_at, updated_at) VALUES ($1, $2, $3, $4, NOW(), NOW())",
    )
    .bind(tenant_id)
    .bind(location_id)
    .bind("LOC-001")
    .bind(zone_id)
    .execute(&pool)
    .await
    .expect("Failed to insert location");

    // Create lot serial
    let lot_serial = LotSerial {
        lot_serial_id: Uuid::new_v4(),
        tenant_id,
        product_id,
        tracking_type: LotSerialTrackingType::Lot,
        lot_number: Some("LOT001".to_string()),
        serial_number: None,
        initial_quantity: Some(100),
        remaining_quantity: Some(100),
        expiry_date: None,
        status: LotSerialStatus::Active,
        warehouse_id: Some(warehouse_id),
        location_id: Some(location_id),
        created_by: Uuid::new_v4(),
        updated_by: None,
        created_at: chrono::Utc::now(),
        updated_at: chrono::Utc::now(),
        deleted_at: None,
    };

    lot_serial_service
        .create_lot_serial(&lot_serial)
        .await
        .expect("Failed to create lot serial");

    // Create stock move
    let stock_move = CreateStockMoveRequest {
        product_id,
        source_location_id: None,
        destination_location_id: Some(location_id),
        move_type: "receipt".to_string(),
        quantity: 100,
        unit_cost: Some(10),
        reference_type: "receipt".to_string(),
        reference_id: Uuid::new_v4(),
        lot_serial_id: Some(lot_serial.lot_serial_id),
        idempotency_key: Uuid::new_v4().to_string(),
        move_reason: Some("Initial receipt".to_string()),
        batch_info: None,
        metadata: None,
    };

    // Persist stock move
    stock_move_repo
        .create(&stock_move, tenant_id)
        .await
        .expect("Failed to create stock move");

    // Call endpoint
    let response = server
        .get(&format!("/api/v1/inventory/lot-serials/tracking/{}", lot_serial.lot_serial_id))
        .add_header("Authorization", format!("Bearer {}", token))
        .await;

    assert_eq!(response.status_code(), StatusCode::OK);

    let lifecycle: LotSerialLifecycle = response.json();

    assert_eq!(lifecycle.lot_serial.lot_serial_id, lot_serial.lot_serial_id);
    assert_eq!(lifecycle.current_warehouse_name, Some("Test Warehouse".to_string()));
    assert_eq!(lifecycle.current_location_code, Some("LOC-001".to_string()));
    assert!(!lifecycle.stock_moves.is_empty());
}

#[tokio::test]
async fn test_replenishment_check() {
    // Setup database
    let pool = init_pool(&std::env::var("DATABASE_URL").unwrap(), 5)
        .await
        .expect("Failed to init pool");

    // Create repositories
    let reorder_rule_repo = Arc::new(PgReorderRuleRepository::new(pool.clone()));
    let inventory_level_repo = Arc::new(PgInventoryLevelRepository::new(Arc::new(pool.clone())));
    let stock_move_repo = Arc::new(PgStockMoveRepository::new(Arc::new(pool.clone())));

    // Create service (without NATS for test)
    let replenishment_service =
        Arc::new(PgReplenishmentService::new(reorder_rule_repo, inventory_level_repo, None));

    // Create test data
    let tenant_id = Uuid::new_v4();
    let product_id = Uuid::new_v4();
    let warehouse_id = Uuid::new_v4();

    // Insert test tenant
<<<<<<< HEAD
    sqlx::query(
        "INSERT INTO tenants (tenant_id, name) VALUES ($1, $2) ON CONFLICT DO NOTHING",
=======
    let slug = format!("test-tenant-{}", tenant_id);
    sqlx::query!(
        "INSERT INTO tenants (tenant_id, name, slug, plan, status, settings, created_at, updated_at) VALUES ($1, $2, $3, 'free', 'active', '{}'::jsonb, NOW(), NOW()) ON CONFLICT DO NOTHING",
        tenant_id,
        "Test Tenant",
        slug
>>>>>>> 707fa5b3
    )
    .bind(tenant_id)
    .bind("Test Tenant")
    .execute(&pool)
    .await
    .expect("Failed to insert tenant");

    // Insert test product
    sqlx::query(
        "INSERT INTO products (product_id, tenant_id, sku, name) VALUES ($1, $2, $3, $4)",
    )
    .bind(product_id)
    .bind(tenant_id)
    .bind("TEST001")
    .bind("Test Product")
    .execute(&pool)
    .await
    .expect("Failed to insert product");

    // Insert test warehouse
    sqlx::query(
        "INSERT INTO warehouses (tenant_id, warehouse_id, warehouse_name, warehouse_code, created_at, updated_at) VALUES ($1, $2, $3, $4, NOW(), NOW())",
    )
    .bind(tenant_id)
    .bind(warehouse_id)
    .bind("Test Warehouse")
    .bind("WH001")
    .execute(&pool)
    .await
    .expect("Failed to insert warehouse");

    // Insert inventory level with low quantity
    sqlx::query(
        "INSERT INTO inventory_levels (tenant_id, warehouse_id, product_id, available_quantity)
         VALUES ($1, $2, $3, $4)",
    )
    .bind(tenant_id)
    .bind(warehouse_id)
    .bind(product_id)
    .bind(10) // Low quantity
    .execute(&pool)
    .await
    .expect("Failed to insert inventory");

    // Create reorder rule
    let rule = CreateReorderRule {
        product_id,
        warehouse_id: Some(warehouse_id),
        reorder_point: 50, // Higher than current 10
        min_quantity: 20,
        max_quantity: 100,
        lead_time_days: 7,
        safety_stock: 5,
    };

    let created_rule = replenishment_service
        .create_reorder_rule(tenant_id, rule)
        .await
        .expect("Failed to create reorder rule");

    // Run replenishment check
    let result = replenishment_service
        .check_product_replenishment(tenant_id, product_id, Some(warehouse_id))
        .await
        .expect("Failed to check replenishment");

    // Verify results
    assert_eq!(result.product_id, product_id);
    assert_eq!(result.warehouse_id, Some(warehouse_id));
    assert_eq!(result.current_quantity, 10);
    assert_eq!(result.projected_quantity, 10);
    assert_eq!(result.reorder_point, 50);
    assert!(result.needs_replenishment);
    assert_eq!(result.suggested_order_quantity, 90); // max - current = 100 - 10
    assert_eq!(
        result.action_taken.as_deref(),
        Some("Reorder needed but event publishing disabled")
    );
}

#[tokio::test]
async fn test_replenishment_check_no_rule_returns_not_found() {
    // Setup database
    let pool = init_pool(&std::env::var("DATABASE_URL").unwrap(), 5)
        .await
        .expect("Failed to init pool");

    // Create repositories
    let reorder_rule_repo = Arc::new(PgReorderRuleRepository::new(pool.clone()));
    let inventory_level_repo = Arc::new(PgInventoryLevelRepository::new(Arc::new(pool.clone())));

    // Create service (without NATS for test)
    let replenishment_service =
        Arc::new(PgReplenishmentService::new(reorder_rule_repo, inventory_level_repo, None));

    // Create test data
    let tenant_id = Uuid::new_v4();
    let product_id = Uuid::new_v4();
    let warehouse_id = Uuid::new_v4();

    // Insert test tenant
<<<<<<< HEAD
    sqlx::query(
        "INSERT INTO tenants (tenant_id, name) VALUES ($1, $2) ON CONFLICT DO NOTHING",
=======
    let slug = format!("test-tenant-{}", tenant_id);
    sqlx::query!(
        "INSERT INTO tenants (tenant_id, name, slug, plan, status, settings, created_at, updated_at) VALUES ($1, $2, $3, 'free', 'active', '{}'::jsonb, NOW(), NOW()) ON CONFLICT DO NOTHING",
        tenant_id,
        "Test Tenant",
        slug
>>>>>>> 707fa5b3
    )
    .bind(tenant_id)
    .bind("Test Tenant")
    .execute(&pool)
    .await
    .expect("Failed to insert tenant");

    // Insert test product
    sqlx::query(
        "INSERT INTO products (product_id, tenant_id, sku, name) VALUES ($1, $2, $3, $4)",
    )
    .bind(product_id)
    .bind(tenant_id)
    .bind("TEST001")
    .bind("Test Product")
    .execute(&pool)
    .await
    .expect("Failed to insert product");

    // Insert test warehouse
    sqlx::query(
        "INSERT INTO warehouses (tenant_id, warehouse_id, warehouse_name, warehouse_code, created_at, updated_at) VALUES ($1, $2, $3, $4, NOW(), NOW())",
    )
    .bind(tenant_id)
    .bind(warehouse_id)
    .bind("Test Warehouse")
    .bind("WH001")
    .execute(&pool)
    .await
    .expect("Failed to insert warehouse");

    // Ensure there is NO reorder rule for this product/warehouse combination
    // (We don't insert any reorder rule)

    // Act: Try to check replenishment
    let err = replenishment_service
        .check_product_replenishment(tenant_id, product_id, Some(warehouse_id))
        .await
        .expect_err("Expected NotFound error when no reorder rule exists");

    // Assert that we get the expected NotFound error
    match err {
        AppError::NotFound(msg) => {
            assert!(msg.contains("No reorder rule found"));
        },
        _ => panic!("Expected AppError::NotFound, got {:?}", err),
    }
}<|MERGE_RESOLUTION|>--- conflicted
+++ resolved
@@ -295,20 +295,13 @@
     let warehouse_id = Uuid::new_v4();
 
     // Insert test tenant
-<<<<<<< HEAD
-    sqlx::query(
-        "INSERT INTO tenants (tenant_id, name) VALUES ($1, $2) ON CONFLICT DO NOTHING",
-=======
     let slug = format!("test-tenant-{}", tenant_id);
-    sqlx::query!(
+    sqlx::query(
         "INSERT INTO tenants (tenant_id, name, slug, plan, status, settings, created_at, updated_at) VALUES ($1, $2, $3, 'free', 'active', '{}'::jsonb, NOW(), NOW()) ON CONFLICT DO NOTHING",
-        tenant_id,
-        "Test Tenant",
-        slug
->>>>>>> 707fa5b3
     )
     .bind(tenant_id)
     .bind("Test Tenant")
+    .bind(slug)
     .execute(&pool)
     .await
     .expect("Failed to insert tenant");
@@ -407,20 +400,13 @@
     let warehouse_id = Uuid::new_v4();
 
     // Insert test tenant
-<<<<<<< HEAD
-    sqlx::query(
-        "INSERT INTO tenants (tenant_id, name) VALUES ($1, $2) ON CONFLICT DO NOTHING",
-=======
     let slug = format!("test-tenant-{}", tenant_id);
-    sqlx::query!(
+    sqlx::query(
         "INSERT INTO tenants (tenant_id, name, slug, plan, status, settings, created_at, updated_at) VALUES ($1, $2, $3, 'free', 'active', '{}'::jsonb, NOW(), NOW()) ON CONFLICT DO NOTHING",
-        tenant_id,
-        "Test Tenant",
-        slug
->>>>>>> 707fa5b3
     )
     .bind(tenant_id)
     .bind("Test Tenant")
+    .bind(slug)
     .execute(&pool)
     .await
     .expect("Failed to insert tenant");

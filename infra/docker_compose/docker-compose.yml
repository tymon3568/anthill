--- conflicted
+++ resolved
@@ -104,27 +104,7 @@
       retries: 5
       start_period: 30s
 
-<<<<<<< HEAD
-  # kanidm-init:
-    # Temporarily disabled - custom image 'kanidm-init-complete:latest' not available
-    # Uncomment and build image when ready
-    # image: kanidm-init-complete:latest
-    # container_name: kanidm_init
-    # network_mode: host
-    # depends_on:
-    #   kanidm:
-    #     condition: service_healthy
-    # environment:
-    #   KANIDM_URL: https://localhost:8300
-    #   KANIDM_ADMIN_USER: idm_admin
-    #   KANIDM_ADMIN_PASSWORD: ${KANIDM_ADMIN_PASSWORD:-your_password}
-    #   RUST_LOG: info
-    # volumes:
-    #   - kanidm_data:/data:ro
-    # restart: on-failure
 
-=======
->>>>>>> cdaf1eeb
 volumes:
   postgres_data:
   redis_data:
